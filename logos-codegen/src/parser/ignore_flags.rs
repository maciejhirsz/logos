--- conflicted
+++ resolved
@@ -1,44 +1,90 @@
+use std::ops::{BitAnd, BitOr};
+
 use proc_macro2::{Ident, TokenStream, TokenTree};
 
 use crate::parser::Parser;
 use crate::util::is_punct;
 
-#[derive(Clone, Copy, PartialEq, Eq, Default)]
+#[derive(Clone, Copy, PartialEq, Eq)]
 pub struct IgnoreFlags {
-    pub ignore_case: bool,
+    bits: u8,
 }
 
+#[allow(non_upper_case_globals)]
 impl IgnoreFlags {
+    pub const Empty: Self = Self::new(0x00);
+    pub const IgnoreCase: Self = Self::new(0x01);
+    pub const IgnoreAsciiCase: Self = Self::new(0x02);
+
+    #[inline]
+    pub const fn new(bits: u8) -> Self {
+        Self { bits }
+    }
+
+    /// Enables a variant.
+    #[inline]
+    pub fn enable(&mut self, variant: Self) {
+        self.bits |= variant.bits;
+    }
+
+    /// Checks if this `IgnoreFlags` contains *any* of the given variants.
+    #[inline]
+    pub fn contains(&self, variants: Self) -> bool {
+        self.bits & variants.bits != 0
+    }
+
+    #[inline]
+    pub fn is_empty(&self) -> bool {
+        self.bits == 0
+    }
+
     /// Parses an identifier an enables it for `self`.
     ///
     /// Valid inputs are (that produces `true`):
-    /// * `"case"`
+    /// * `"case"` (incompatible with `"ascii_case"`)
+    /// * `"ascii_case"` (incompatible with `"case"`)
     ///
     /// An error causes this function to return `false` and emits an error to
     /// the given `Parser`.
     fn parse_ident(&mut self, ident: Ident, parser: &mut Parser) -> bool {
         match ident.to_string().as_str() {
             "case" => {
-                self.ignore_case = true;
-                true
+                if self.contains(Self::IgnoreAsciiCase) {
+                    parser.err(
+                        "\
+                        The flag \"case\" cannot be used along with \"ascii_case\"\
+                        ",
+                        ident.span(),
+                    );
+                    false
+                } else {
+                    self.enable(Self::IgnoreCase);
+                    true
+                }
             }
             "ascii_case" => {
-                parser.err(
-                    "\
-                    The flag \"ascii_case\" is no longer supported\
-                    ",
-                    ident.span(),
-                );
-                false
+                if self.contains(Self::IgnoreCase) {
+                    parser.err(
+                        "\
+                        The flag \"ascii_case\" cannot be used along with \"case\"\
+                        ",
+                        ident.span(),
+                    );
+                    false
+                } else {
+                    self.enable(Self::IgnoreAsciiCase);
+                    true
+                }
             }
             unknown => {
                 parser.err(
                     format!(
                         "\
-                        Unknown flag: {unknown}\n\
+                        Unknown flag: {}\n\
                         \n\
-                        Expected one of: case\
-                        "
+                        Expected one of: case, ascii_case\
+                        ",
+                        unknown
                     ),
                     ident.span(),
                 );
@@ -48,16 +94,25 @@
     }
 
     pub fn parse_group(&mut self, name: Ident, tokens: TokenStream, parser: &mut Parser) {
+        // Little finite state machine to parse "<flag>(,<flag>)*,?"
+
+        // FSM description for future maintenance
+        // 0: Initial state
+        //   <flag> -> 1
+        //        _ -> error
+        // 1: A flag was found
+        //        , -> 2
+        //     None -> done
+        //        _ -> error
+        // 2: A comma was found (after a <flag>)
+        //   <flag> -> 1
+        //     None -> done
+        //        _ -> error
+        let mut state = 0u8;
+
         let mut tokens = tokens.into_iter();
-        let mut found_flag = false;
 
         loop {
-<<<<<<< HEAD
-            match tokens.next() {
-                Some(TokenTree::Ident(ident)) => {
-                    if self.parse_ident(ident, parser) {
-                        found_flag = true;
-=======
             state = match state {
                 0 => match tokens.next() {
                     Some(TokenTree::Ident(ident)) => {
@@ -229,41 +284,216 @@
                 fn make_ascii(c: char) -> Option<u8> {
                     if c.is_ascii() {
                         Some(c as u8)
->>>>>>> 63df35b4
                     } else {
-                        return;
+                        None
                     }
                 }
-                None if found_flag => return,
-                _ => {
-                    parser.err(
-                        "\
-                        Invalid ignore flag\n\
-                        \n\
-                        Expected one of: case\
-                        ",
-                        name.span(),
-                    );
-                    return;
+
+                match (make_ascii(range.start()), make_ascii(range.end())) {
+                    (Some(start), Some(end)) => {
+                        if overlaps(b'a', b'z', start, end) {
+                            let lower = cmp::max(start, b'a');
+                            let upper = cmp::min(end, b'z');
+                            ranges.push(hir::ClassUnicodeRange::new(
+                                (lower - 32) as char,
+                                (upper - 32) as char,
+                            ))
+                        }
+
+                        if overlaps(b'A', b'Z', start, end) {
+                            let lower = cmp::max(start, b'A');
+                            let upper = cmp::min(end, b'Z');
+                            ranges.push(hir::ClassUnicodeRange::new(
+                                (lower + 32) as char,
+                                (upper + 32) as char,
+                            ))
+                        }
+                    }
+                    (Some(start), None) => {
+                        if overlaps(b'a', b'z', start, b'z') {
+                            let lower = cmp::max(start, b'a');
+                            ranges.push(hir::ClassUnicodeRange::new((lower - 32) as char, 'Z'))
+                        }
+
+                        if overlaps(b'A', b'Z', start, b'Z') {
+                            let lower = cmp::max(start, b'A');
+                            ranges.push(hir::ClassUnicodeRange::new((lower + 32) as char, 'Z'))
+                        }
+                    }
+                    _ => (),
                 }
             }
 
-            match tokens.next() {
-                Some(tt) if is_punct(&tt, ',') => {}
-                None => return,
-                Some(unexpected_tt) => {
-                    parser.err(
-                        format!(
-                            "\
-                            Unexpected token: {:?}\
-                            ",
-                            unexpected_tt.to_string(),
-                        ),
-                        unexpected_tt.span(),
-                    );
-                    return;
-                }
+            self.union(&hir::ClassUnicode::new(ranges));
+
+            Mir::Class(hir::Class::Unicode(self))
+        }
+    }
+
+    impl MakeAsciiCaseInsensitive for hir::Class {
+        fn make_ascii_case_insensitive(self) -> Mir {
+            match self {
+                hir::Class::Bytes(b) => b.make_ascii_case_insensitive(),
+                hir::Class::Unicode(u) => u.make_ascii_case_insensitive(),
+            }
+        }
+    }
+
+    impl MakeAsciiCaseInsensitive for &Literal {
+        fn make_ascii_case_insensitive(self) -> Mir {
+            match self {
+                Literal::Bytes(bytes) => Mir::Concat(
+                    bytes
+                        .value()
+                        .into_iter()
+                        .map(|b| b.make_ascii_case_insensitive())
+                        .collect(),
+                ),
+                Literal::Utf8(s) => Mir::Concat(
+                    s.value()
+                        .chars()
+                        .map(|b| b.make_ascii_case_insensitive())
+                        .collect(),
+                ),
+            }
+        }
+    }
+
+    impl MakeAsciiCaseInsensitive for Mir {
+        fn make_ascii_case_insensitive(self) -> Mir {
+            match self {
+                Mir::Empty => Mir::Empty,
+                Mir::Loop(l) => Mir::Loop(Box::new(l.make_ascii_case_insensitive())),
+                Mir::Maybe(m) => Mir::Maybe(Box::new(m.make_ascii_case_insensitive())),
+                Mir::Concat(c) => Mir::Concat(
+                    c.into_iter()
+                        .map(|m| m.make_ascii_case_insensitive())
+                        .collect(),
+                ),
+                Mir::Alternation(a) => Mir::Alternation(
+                    a.into_iter()
+                        .map(|m| m.make_ascii_case_insensitive())
+                        .collect(),
+                ),
+                Mir::Class(c) => c.make_ascii_case_insensitive(),
+                Mir::Literal(l) => l.make_ascii_case_insensitive(),
+            }
+        }
+    }
+
+    #[cfg(test)]
+    mod tests {
+        use super::MakeAsciiCaseInsensitive;
+        use crate::mir::{Class, Mir};
+        use regex_syntax::hir::{ClassUnicode, ClassUnicodeRange};
+
+        fn assert_range(in_s: char, in_e: char, expected: &[(char, char)]) {
+            let range = ClassUnicodeRange::new(in_s, in_e);
+            let class = ClassUnicode::new(vec![range]);
+
+            let expected =
+                ClassUnicode::new(expected.iter().map(|&(a, b)| ClassUnicodeRange::new(a, b)));
+
+            if let Mir::Class(Class::Unicode(result)) = class.make_ascii_case_insensitive() {
+                assert_eq!(result, expected);
+            } else {
+                panic!("Not a unicode class");
             };
         }
+
+        #[test]
+        fn no_letters_left() {
+            assert_range(' ', '+', &[(' ', '+')]);
+        }
+
+        #[test]
+        fn no_letters_right() {
+            assert_range('{', '~', &[('{', '~')]);
+        }
+
+        #[test]
+        fn no_letters_middle() {
+            assert_range('[', '`', &[('[', '`')]);
+        }
+
+        #[test]
+        fn lowercase_left_edge() {
+            assert_range('a', 'd', &[('a', 'd'), ('A', 'D')]);
+        }
+
+        #[test]
+        fn lowercase_right_edge() {
+            assert_range('r', 'z', &[('r', 'z'), ('R', 'Z')]);
+        }
+
+        #[test]
+        fn lowercase_total() {
+            assert_range('a', 'z', &[('a', 'z'), ('A', 'Z')]);
+        }
+
+        #[test]
+        fn uppercase_left_edge() {
+            assert_range('A', 'D', &[('a', 'd'), ('A', 'D')]);
+        }
+
+        #[test]
+        fn uppercase_right_edge() {
+            assert_range('R', 'Z', &[('r', 'z'), ('R', 'Z')]);
+        }
+
+        #[test]
+        fn uppercase_total() {
+            assert_range('A', 'Z', &[('a', 'z'), ('A', 'Z')]);
+        }
+
+        #[test]
+        fn lowercase_cross_left() {
+            assert_range('[', 'h', &[('[', 'h'), ('A', 'H')]);
+        }
+
+        #[test]
+        fn lowercase_cross_right() {
+            assert_range('d', '}', &[('d', '}'), ('D', 'Z')]);
+        }
+
+        #[test]
+        fn uppercase_cross_left() {
+            assert_range(';', 'H', &[(';', 'H'), ('a', 'h')]);
+        }
+
+        #[test]
+        fn uppercase_cross_right() {
+            assert_range('T', ']', &[('t', 'z'), ('T', ']')]);
+        }
+
+        #[test]
+        fn cross_both() {
+            assert_range('X', 'c', &[('X', 'c'), ('x', 'z'), ('A', 'C')]);
+        }
+
+        #[test]
+        fn all_letters() {
+            assert_range('+', '|', &[('+', '|')]);
+        }
+
+        #[test]
+        fn oob_all_letters() {
+            assert_range('#', 'é', &[('#', 'é')]);
+        }
+
+        #[test]
+        fn oob_from_uppercase() {
+            assert_range('Q', 'é', &[('A', 'é')]);
+        }
+
+        #[test]
+        fn oob_from_lowercase() {
+            assert_range('q', 'é', &[('q', 'é'), ('Q', 'Z')]);
+        }
+
+        #[test]
+        fn oob_no_letters() {
+            assert_range('|', 'é', &[('|', 'é')]);
+        }
     }
 }