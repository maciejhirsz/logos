use beef::lean::Cow;
use proc_macro2::{Span, TokenStream, TokenTree};
use quote::quote;
use syn::spanned::Spanned;
use syn::{Attribute, GenericParam, Ident, Lit, LitBool, Meta, Type};

use crate::error::Errors;
use crate::leaf::{Callback, InlineCallback};
use crate::util::{expect_punct, MaybeVoid};
use crate::LOGOS_ATTR;

mod definition;
mod error_type;
mod ignore_flags;
mod nested;
mod skip;
mod subpattern;
mod type_params;

pub use self::definition::{Definition, Literal};
pub use self::error_type::ErrorType;
pub use self::ignore_flags::IgnoreFlags;
use self::nested::{AttributeParser, Nested, NestedValue};
pub use self::skip::Skip;
pub use self::subpattern::Subpatterns;
use self::type_params::{replace_lifetime, traverse_type, TypeParams};

#[derive(Default)]
pub struct Parser {
    pub errors: Errors,
    pub utf8_mode: Option<LitBool>,
    pub skips: Vec<Skip>,
    pub extras: MaybeVoid,
<<<<<<< HEAD
    pub error_type: MaybeVoid,
    pub subpatterns: Vec<(Ident, Literal)>,
=======
    pub error_type: Option<ErrorType>,
    pub subpatterns: Subpatterns,
>>>>>>> 274c7a0d
    pub logos_path: Option<TokenStream>,
    pub export_path: Option<String>,
    types: TypeParams,
}

impl Parser {
    pub fn parse_generic(&mut self, param: GenericParam) {
        match param {
            GenericParam::Lifetime(lt) => {
                self.types.explicit_lifetime(lt, &mut self.errors);
            }
            GenericParam::Type(ty) => {
                self.types.add(ty.ident);
            }
            GenericParam::Const(c) => {
                self.err("Logos doesn't support const generics.", c.span());
            }
        }
    }

    pub fn generics(&mut self) -> Option<TokenStream> {
        self.types.generics(&mut self.errors)
    }

    fn parse_attr(&mut self, attr: &mut Attribute) -> Option<AttributeParser> {
        match &mut attr.meta {
            Meta::List(list) => {
                let tokens = std::mem::replace(&mut list.tokens, TokenStream::new());

                Some(AttributeParser::new(tokens))
            }
            _ => None,
        }
    }

    /// Try to parse the main `#[logos(...)]`, does nothing if
    /// the attribute's name isn't `logos`.
    pub fn try_parse_logos(&mut self, attr: &mut Attribute) {
        if !attr.path().is_ident(LOGOS_ATTR) {
            return;
        }

        let nested = match self.parse_attr(attr) {
            Some(tokens) => tokens,
            None => {
                self.err("Expected #[logos(...)]", attr.span());
                return;
            }
        };

        for nested in nested {
            let (name, value) = match nested {
                Nested::Named(name, value) => (name, value),
                Nested::Unexpected(tokens) | Nested::Unnamed(tokens) => {
                    self.err("Invalid nested attribute", tokens.span());
                    continue;
                }
            };

            // IMPORTANT: Keep these sorted alphabetically for binary search down the line
            #[allow(clippy::type_complexity)]
            static NESTED_LOOKUP: &[(&str, fn(&mut Parser, Span, NestedValue))] = &[
                ("crate", |parser, span, value| match value {
                    NestedValue::Assign(logos_path) => parser.logos_path = Some(logos_path),
                    _ => {
                        parser.err("Expected: #[logos(crate = path::to::logos)]", span);
                    }
                }),
                ("error", |parser, span, value| match value {
                    NestedValue::Assign(value) => {
                        let span = value.span();

                        let error_ty = ErrorType::new(value);

                        if let Some(previous) = parser.error_type.replace(error_ty) {
                            parser
                                .err("Error type can be defined only once", span)
                                .err("Previous definition here", previous.span());
                        }
                    }
                    NestedValue::Group(value) => {
                        let span = value.span();
                        let mut nested = AttributeParser::new(value);
                        let ty = match nested.parsed::<Type>() {
                            Some(Ok(ty)) => ty,
                            Some(Err(e)) => {
                                parser.err(e.to_string(), e.span());
                                return;
                            }
                            None => {
                                parser.err("Expected #[logos(error(SomeType))]", span);
                                return;
                            }
                        };

                        let mut error_type = {
                            use quote::ToTokens;
                            ErrorType::new(ty.into_token_stream())
                        };

                        for (position, next) in nested.enumerate() {
                            match next {
                                Nested::Unexpected(tokens) => {
                                    parser.err("Unexpected token in attribute", tokens.span());
                                }
                                Nested::Unnamed(tokens) => match position {
                                    0 => error_type.callback = parser.parse_callback(tokens),
                                    _ => {
                                        parser.err(
                                            "\
                                            Expected a named argument at this position\n\
                                            \n\
                                            hint: If you are trying to define a callback here use: callback = ...\
                                            ",
                                            tokens.span(),
                                        );
                                    }
                                },
                                Nested::Named(name, value) => {
                                    error_type.named_attr(name, value, parser);
                                }
                            }
                        }

                        if let Some(previous) = parser.error_type.replace(error_type) {
                            parser
                                .err("Error type can be defined only once", span)
                                .err("Previous definition here", previous.span());
                        }
                    }
                    _ => {
                        parser.err(
                            concat!(
                                "Expected: #[logos(error = SomeType)] or ",
                                "#[logos(error(SomeType[, callback))]"
                            ),
                            span,
                        );
                    }
                }),
                ("export_path", |parser, span, value| match value {
                    NestedValue::Assign(value) => {
                        let span = value.span();

                        match syn::parse2::<Literal>(value) {
                            Ok(Literal::Utf8(str)) => {
                                if let Some(previous) = parser.export_path.replace(str.value()) {
                                    parser
                                        .err("Export path can be defined only once", span)
                                        .err("Previous definition here", previous.span());
                                }
                            }
                            Ok(_) => {
                                parser.err("Expected a &str", span);
                            }
                            Err(e) => {
                                parser.err(e.to_string(), span);
                            }
                        }
                    }
                    _ => {
                        parser.err(
                            "Expected #[logos(export_path = \"path/to/export/dir\")]",
                            span,
                        );
                    }
                }),
                ("extras", |parser, span, value| match value {
                    NestedValue::Assign(value) => {
                        let span = value.span();

                        if let MaybeVoid::Some(previous) = parser.extras.replace(value) {
                            parser
                                .err("Extras can be defined only once", span)
                                .err("Previous definition here", previous.span());
                        }
                    }
                    _ => {
                        parser.err("Expected: #[logos(extras = SomeType)]", span);
                    }
                }),
                ("skip", |parser, span, value| match value {
                    NestedValue::Literal(lit) => {
                        if let Some(literal) = parser.parse_literal(Lit::new(lit)) {
                            parser.skips.push(Skip::new(literal));
                        }
                    }
                    NestedValue::Group(tokens) => {
                        let token_span = tokens.span();
                        if let Some(skip) = parser.parse_skip(tokens) {
                            parser.skips.push(skip);
                        } else {
                            parser.err(
                                "Expected #[logos(skip(\"regex literal\"[, [callback = ] callback, priority = priority]))]",
                                token_span,
                            );
                        }
                    }
                    _ => {
                        parser.err(
                            "Expected: #[logos(skip \"regex literal\")] or #[logos(skip(...))]",
                            span,
                        );
                    }
                }),
                ("subpattern", |parser, span, value| match value {
                    NestedValue::KeywordAssign(name, value) => {
                        match syn::parse2::<Literal>(value) {
                            Ok(lit) => {
                                parser.subpatterns.push((name, lit));
                            }
                            Err(e) => {
                                parser.errors.err(e.to_string(), e.span());
                            }
                        };
                    }
                    _ => {
                        parser.err(r#"Expected: #[logos(subpattern name = r"regex")]"#, span);
                    }
                }),
                ("type", |parser, span, value| match value {
                    NestedValue::KeywordAssign(generic, ty) => {
                        parser.types.set(generic, ty, &mut parser.errors);
                    }
                    _ => {
                        parser.err("Expected: #[logos(type T = SomeType)]", span);
                    }
                }),
                ("utf8", |parser, span, value| match value {
                    NestedValue::Assign(value) => {
                        let span = value.span();

                        match syn::parse2::<LitBool>(value) {
                            Ok(lit) => {
                                if let Some(previous) = parser.utf8_mode.replace(lit) {
                                    parser
                                        .err("Utf8 mode can be defined only once", span)
                                        .err("Previous definition here", previous.span());
                                }
                            }
                            Err(e) => {
                                parser.err(format!("Expected a boolean literal: {e}"), span);
                            }
                        }
                    }
                    _ => {
                        parser.err("Expected: #[logos(utf8 = true)]", span);
                    }
                }),
            ];

            debug_assert!(NESTED_LOOKUP.is_sorted_by_key(|(n, _)| n));

            match NESTED_LOOKUP.binary_search_by_key(&name.to_string().as_str(), |(n, _)| n) {
                Ok(idx) => NESTED_LOOKUP[idx].1(self, name.span(), value),
                Err(_) => {
                    let mut err = format!(
                        "Unknown nested attribute #[logos({name})], expected one of: {}",
                        NESTED_LOOKUP[0].0
                    );

                    for (allowed, _) in &NESTED_LOOKUP[1..] {
                        err.push_str(", ");
                        err.push_str(allowed);
                    }

                    self.err(err, name.span());
                }
            }
        }
    }

    pub fn parse_skip(&mut self, stream: TokenStream) -> Option<Skip> {
        // We don't call parse_attr here because we only want to parse what is inside the parentheses
        let mut nested = AttributeParser::new(stream);

        let literal = match nested.parsed::<Lit>()? {
            Ok(lit) => self.parse_literal(lit)?,
            Err(err) => {
                self.err(err.to_string(), err.span());

                return None;
            }
        };

        let mut skip = Skip::new(literal);

        for (position, next) in nested.enumerate() {
            match next {
                Nested::Unexpected(tokens) => {
                    self.err("Unexpected token in attribute", tokens.span());
                }
                Nested::Unnamed(tokens) => match position {
                    0 => skip.callback = self.parse_callback(tokens),
                    _ => {
                        self.err(
                            "\
                            Expected a named argument at this position\n\
                            \n\
                            hint: If you are trying to define a callback here use: callback = ...\
                            ",
                            tokens.span(),
                        );
                    }
                },
                Nested::Named(name, value) => {
                    skip.named_attr(name, value, self);
                }
            }
        }

        Some(skip)
    }

    pub fn parse_literal(&mut self, lit: Lit) -> Option<Literal> {
        match lit {
            Lit::Str(string) => Some(Literal::Utf8(string)),
            Lit::ByteStr(bytes) => Some(Literal::Bytes(bytes)),
            _ => {
                self.err("Expected a &str or &[u8] slice", lit.span());

                None
            }
        }
    }

    /// Parse attribute definition of a token:
    ///
    /// + `#[token(literal[, callback])]`
    /// + `#[regex(literal[, callback])]`
    pub fn parse_definition(&mut self, attr: &mut Attribute) -> Option<Definition> {
        let mut nested = self.parse_attr(attr)?;

        let literal = match nested.parsed::<Lit>()? {
            Ok(lit) => self.parse_literal(lit)?,
            Err(err) => {
                self.err(err.to_string(), err.span());

                return None;
            }
        };

        let mut def = Definition::new(literal);

        for (position, next) in nested.enumerate() {
            match next {
                Nested::Unexpected(tokens) => {
                    self.err("Unexpected token in attribute", tokens.span());
                }
                Nested::Unnamed(tokens) => match position {
                    0 => def.callback = self.parse_callback(tokens),
                    _ => {
                        self.err(
                            "\
                            Expected a named argument at this position\n\
                            \n\
                            hint: If you are trying to define a callback here use: callback = ...\
                            ",
                            tokens.span(),
                        );
                    }
                },
                Nested::Named(name, value) => {
                    def.named_attr(name, value, self);
                }
            }
        }

        Some(def)
    }

    fn parse_callback(&mut self, tokens: TokenStream) -> Option<Callback> {
        let span = tokens.span();
        let mut tokens = tokens.into_iter();

        if let Some(tt) = expect_punct(tokens.next(), '|') {
            let mut label = TokenStream::from(tt);

            label.extend(tokens);

            return Some(Callback::Label(label));
        }

        let first = tokens.next();
        let error = expect_punct(tokens.next(), '|');

        let arg = match (error, first) {
            (None, Some(TokenTree::Ident(arg))) => arg,
            _ => {
                self.err(
                    "Inline callbacks must use closure syntax with exactly one parameter",
                    span,
                );
                return None;
            }
        };

        let body = match tokens.next() {
            Some(TokenTree::Group(group)) => group.stream(),
            Some(first) => {
                let mut body = TokenStream::from(first);

                body.extend(tokens);
                body
            }
            None => {
                self.err("Callback missing a body", span);
                return None;
            }
        };

        let inline = InlineCallback { arg, body, span };

        Some(inline.into())
    }

    /// Checks if `ty` is a declared generic param, if so replaces it
    /// with a concrete type defined using #[logos(type T = Type)]
    ///
    /// If no matching generic param is found, all lifetimes are fixed
    /// to the source lifetime
    pub fn get_type(&self, ty: &mut Type) -> TokenStream {
        traverse_type(ty, &mut |ty| {
            if let Type::Path(tp) = ty {
                // Skip types that begin with `self::`
                if tp.qself.is_none() {
                    // If `ty` is a generic type parameter, try to find
                    // its concrete type defined with #[logos(type T = Type)]
                    if let Some(substitute) = self.types.find(&tp.path) {
                        *ty = substitute;
                    }
                }
            }
            // If `ty` is a concrete type, fix its lifetimes to 'source
            replace_lifetime(ty);
        });

        quote!(#ty)
    }

    pub fn err<M>(&mut self, message: M, span: Span) -> &mut Errors
    where
        M: Into<Cow<'static, str>>,
    {
        self.errors.err(message, span)
    }
}<|MERGE_RESOLUTION|>--- conflicted
+++ resolved
@@ -31,13 +31,8 @@
     pub utf8_mode: Option<LitBool>,
     pub skips: Vec<Skip>,
     pub extras: MaybeVoid,
-<<<<<<< HEAD
-    pub error_type: MaybeVoid,
     pub subpatterns: Vec<(Ident, Literal)>,
-=======
     pub error_type: Option<ErrorType>,
-    pub subpatterns: Subpatterns,
->>>>>>> 274c7a0d
     pub logos_path: Option<TokenStream>,
     pub export_path: Option<String>,
     types: TypeParams,
